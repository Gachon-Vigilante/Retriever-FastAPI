--- conflicted
+++ resolved
@@ -112,13 +112,8 @@
         Performance is optimized for repeated access through LRU cache.
 
         Returns:
-<<<<<<< HEAD
-            pymongo.collection.Collection: chats 컬렉션 객체
-                                            chats collection object
-=======
             pymongo.collection.Collection: messages 컬렉션 객체
                                           messages collection object
->>>>>>> 3fb108c9
         """
         return self.db.messages
 
